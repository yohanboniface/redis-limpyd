# -*- coding:utf-8 -*-

import unittest

from datetime import datetime

from limpyd import model
from limpyd import fields
from limpyd.exceptions import *
from base import LimpydBaseTest, TEST_CONNECTION_SETTINGS


class TestDatabaseMixin(object):
    """
    Use it in first class for all RedisModel created for tests, or define
    the following database
    """
    database = LimpydBaseTest.database
    namespace = "tests"


class Bike(TestDatabaseMixin, model.RedisModel):
    name = fields.StringField(indexable=True)
    wheels = fields.StringField(default=2)
    passengers = fields.StringField(default=1, cacheable=False)


class MotorBike(Bike):
    power = fields.StringField()


class Boat(TestDatabaseMixin, model.RedisModel):
    """
    Use also HashableField.
    """
    cacheable = False

    name = fields.StringField(unique=True)
    power = fields.HashableField(indexable=True, default="sail")
    launched = fields.StringField(indexable=True)
    length = fields.StringField()


class InitTest(LimpydBaseTest):

    def test_instanciation_should_no_connect(self):
        bike = Bike()
        self.assertEqual(bike._pk, None)

    def test_setting_a_field_should_connect(self):
        bike = Bike()
        bike.name.set('rosalie')
        self.assertEqual(bike._pk, '1')

    def test_instances_must_not_share_fields(self):
        bike1 = Bike(name="rosalie")
        self.assertEqual(bike1._pk, '1')
        self.assertEqual(bike1.name.get(), "rosalie")
        bike2 = Bike(name="velocipede")
        self.assertEqual(bike2._pk, '2')
        self.assertEqual(bike2.name.get(), "velocipede")

    def test_field_instance_must_be_consistent(self):
        bike1 = Bike(name="rosalie")
        self.assertEqual(id(bike1), id(bike1.name._instance))
        bike2 = Bike(name="velocipede")
        self.assertEqual(id(bike2), id(bike2.name._instance))
        self.assertNotEqual(id(bike1.name._instance), id(bike2.name._instance))

    def test_one_arg_should_retrieve_from_db(self):
        bike = Bike()
        bike.name.set('rosalie')
        self.assertEqual(bike._pk, '1')
        bike_again = Bike(1)
        self.assertEqual(bike_again._pk, '1')

    def test_kwargs_should_be_setted_as_fields(self):
        bike = Bike(name="rosalie")
        self.assertEqual(bike.name.get(), "rosalie")

    def test_should_have_default_value_if_not_setted(self):
        bike = Bike(name="recumbent")
        self.assertEqual(bike.wheels.get(), '2')

    def test_default_value_should_not_override_setted_one(self):
        bike = Bike(name="rosalie", wheels=4)
        self.assertEqual(bike.wheels.get(), '4')

    def test_wrong_field_name_cannot_be_used(self):
        with self.assertRaises(ValueError):
            bike = Bike(power="human")


class GetAttrTest(LimpydBaseTest):

    def test_get_redis_command(self):
        bike = Bike(name="monocycle")
        self.assertEqual(getattr(bike.name, 'get')(), "monocycle")
        with self.assertRaises(AttributeError):
            getattr(bike.name, 'hget')

    def test_get_normal_attr(self):
        bike = Bike(name="monocycle")
        self.assertEqual(getattr(bike, '_pk'), bike.pk.get())
        with self.assertRaises(AttributeError):
            getattr(bike, '_not_an_attr')


class IndexationTest(LimpydBaseTest):

    def test_stringfield_indexable(self):
        bike = Bike()
        bike.name.set("monocycle")
        self.assertFalse(Bike.exists(name="tricycle"))
        self.assertTrue(Bike.exists(name="monocycle"))
        bike.name.set("tricycle")
        self.assertFalse(Bike.exists(name="monocycle"))
        self.assertTrue(Bike.exists(name="tricycle"))

    def test_unicode_string_is_indexable(self):
        bike = Bike(name=u"vélo")
        self.assertFalse(Bike.exists(name="velo"))
        self.assertTrue(Bike.exists(name=u"vélo"))


class CollectionTest(LimpydBaseTest):

    def test_new_instance_should_be_added_in_collection(self):
        self.assertEqual(Bike.collection(), set())
        bike = Bike()
        self.assertEqual(Bike.collection(), set())
        bike1 = Bike(name="trotinette")
        self.assertEqual(Bike.collection(), set(['1']))
        bike2 = Bike(name="tommasini")
        self.assertEqual(Bike.collection(), set(['1', '2']))

    def test_filter_from_kwargs(self):
        self.assertEqual(Boat.collection(), set())
        boat1 = Boat(name="Pen Duick I", length=15.1, launched=1898)
        boat2 = Boat(name="Pen Duick II", length=13.6, launched=1964)
        boat3 = Boat(name="Pen Duick III", length=17.45, launched=1966)
        boat4 = Boat(name="Rainbow Warrior I", power="engine", length=40, launched=1955)
        self.assertEqual(len(Boat.collection()), 4)
        self.assertEqual(len(Boat.collection(power="sail")), 3)
        self.assertEqual(len(Boat.collection(power="sail", launched=1966)), 1)

    def test_should_raise_if_filter_is_not_indexable_field(self):
        boat = Boat(name="Pen Duick I", length=15.1)
        with self.assertRaises(ValueError):
            Boat.collection(length=15.1)

    def test_instances_should_return_instances(self):
        """
        Test the `instances` method.
        """
        self.assertEqual(Boat.collection(), set())
        boat1 = Boat(name="Pen Duick I", length=15.1, launched=1898)
        boat2 = Boat(name="Pen Duick II", length=13.6, launched=1964)
        boat3 = Boat(name="Pen Duick III", length=17.45, launched=1966)
        boat4 = Boat(name="Rainbow Warrior I", power="engine", length=40, launched=1955)
        for instance in Boat.instances():
            self.assertTrue(isinstance(instance, Boat))
            self.assertIn(instance.get_pk(), Boat.collection())


class GetTest(LimpydBaseTest):

    def test_should_considere_one_arg_as_pk(self):
        boat1 = Boat(name="Pen Duick I", length=15.1)
        boat2 = Boat.get(boat1.get_pk())
        self.assertEqual(boat1.get_pk(), boat2.get_pk())
        self.assertEqual(boat1.name.get(), boat2.name.get())

    def test_should_filter_from_kwargs(self):
        boat1 = Boat(name="Pen Duick I", length=15.1)
        boat2 = Boat.get(name="Pen Duick I")
        self.assertEqual(boat1.get_pk(), boat2.get_pk())
        self.assertEqual(boat1.name.get(), boat2.name.get())
        boat3 = Boat.get(name="Pen Duick I", power="sail")
        self.assertEqual(boat1.get_pk(), boat3.get_pk())
        self.assertEqual(boat1.name.get(), boat3.name.get())

    def test_should_raise_if_more_than_one_match(self):
        boat1 = Boat(name="Pen Duick I")
        boat2 = Boat(name="Pen Duick II")
        with self.assertRaises(ValueError):
            boat3 = Boat.get(power="sail")

    def test_should_raise_if_no_one_match(self):
        boat1 = Boat(name="Pen Duick I")
        with self.assertRaises(DoesNotExist):
            boat3 = Boat.get(name="Pen Duick II")

    def test_should_not_accept_more_than_one_arg(self):
        with self.assertRaises(ValueError):
            boat = Boat.get(1, 2)

    def test_should_not_accept_no_params(self):
        with self.assertRaises(ValueError):
            boat = Boat.get()


class GetOrConnectTest(LimpydBaseTest):

    def test_should_get_if_object_exists(self):
        boat = Boat(name="Pen Duick I")
        boat_again, created = Boat.get_or_connect(name="Pen Duick I")
        self.assertEqual(boat.get_pk(), boat_again.get_pk())
        self.assertFalse(created)

    def test_should_connect_if_object_do_not_exists(self):
        boat = Boat(name="Pen Duick I")
        boat_again, created = Boat.get_or_connect(name="Pen Duick II")
        self.assertNotEqual(boat.get_pk(), boat_again.get_pk())
        self.assertTrue(created)


class UniquenessTest(LimpydBaseTest):

    def test_cannot_set_unique_already_indexed_at_init(self):
        boat1 = Boat(name="Pen Duick I", length=15.1)
        # First check data
        self.assertEqual(boat1.name.get(), "Pen Duick I")
        self.assertEqual(boat1.length.get(), "15.1")
        # Try to create a boat with the same name
        with self.assertRaises(UniquenessError):
            boat2 = Boat(name="Pen Duick I", length=15.1)
        # Check data after
        self.assertEqual(boat1.name.get(), "Pen Duick I")
        self.assertEqual(boat1.length.get(), "15.1")

    def test_cannot_set_unique_already_indexed_with_setter(self):
        boat1 = Boat(name="Pen Duick I", length=15.1)
        # First check data
        self.assertEqual(boat1.name.get(), "Pen Duick I")
        self.assertEqual(boat1.length.get(), "15.1")
        boat2 = Boat(name="Pen Duick II", length=13.6)
        with self.assertRaises(UniquenessError):
            boat2.name.set("Pen Duick I")
        # Check data after
        self.assertEqual(boat1.name.get(), "Pen Duick I")
        self.assertEqual(boat1.length.get(), "15.1")


class ExistsTest(LimpydBaseTest):

    def test_generic_exists_test(self):
        boat1 = Boat(name="Pen Duick I", length=15.1, launched=1898)
        boat2 = Boat(name="Pen Duick II", length=13.6, launched=1964)
        boat3 = Boat(name="Pen Duick III", length=17.45, launched=1966)
        self.assertEqual(Boat.exists(name="Pen Duick I"), True)
        self.assertEqual(Boat.exists(name="Pen Duick I", launched=1898), True)
        self.assertEqual(Boat.exists(name="Pen Duick II", launched=1898), False)
        self.assertEqual(Boat.exists(name="Pen Duick IV"), False)

    def test_should_raise_if_no_kwarg(self):
        with self.assertRaises(ValueError):
            Boat.exists()


class CommandCacheTest(LimpydBaseTest):

    def test_should_not_hit_redis_when_cached(self):
        # Not sure the connection.info() is thread safe...
        bike = Bike(name="randonneuse")
        # First get
        name = bike.name.get()
        hits_before = self.connection.info()['keyspace_hits']
        # Get again
        name = bike.name.get()
        hits_after = self.connection.info()['keyspace_hits']
        self.assertEqual(name, "randonneuse")
        self.assertEqual(hits_before, hits_after)
        # Flush all cache from instance
        bike.init_cache()
        name = bike.name.get()
        hits_after = self.connection.info()['keyspace_hits']
        self.assertEqual(name, "randonneuse")
        self.assertNotEqual(hits_before, hits_after)

    def test_should_flush_if_modifiers_command_is_called(self):
        bike = Bike(name="draisienne")
        name = bike.name.get()
        self.assertEqual(name, "draisienne")
        bike.name.set('tandem')
        name = bike.name.get()
        self.assertEqual(name, "tandem")

    def test_should_not_hit_cache_when_flushed_for_field(self):
        bike = Bike(name="randonneuse", wheels=4)
        # First get
        name = bike.name.get()
        wheels = bike.wheels.get()
        hits_before = self.connection.info()['keyspace_hits']
        # Get again
        name = bike.name.get()
        wheels = bike.wheels.get()
        hits_after = self.connection.info()['keyspace_hits']
        self.assertEqual(name, "randonneuse")
        self.assertEqual(wheels, "4")
        self.assertEqual(hits_before, hits_after)
        # Flush cache for field `name`
        bike.name.init_cache()
        name = bike.name.get()
        hits_after_flush = self.connection.info()['keyspace_hits']
        self.assertEqual(name, "randonneuse")
        self.assertNotEqual(hits_before, hits_after_flush)
        # Getting again the wheels must hit cache
        wheels = bike.wheels.get()
        hits_after_getting_wheels = self.connection.info()['keyspace_hits']
        self.assertEqual(wheels, "4")
        self.assertEqual(hits_after_flush, hits_after_getting_wheels)

    def test_not_cached_field_should_not_hit_cache(self):
        bike = Bike(name="tandem", wheels=2, passengers=2)
        # First get
        name = bike.name.get()
        passengers = bike.passengers.get()
        hits_before = self.connection.info()['keyspace_hits']
        # Get again
        name = bike.name.get()
        passengers = bike.passengers.get()
        hits_after = self.connection.info()['keyspace_hits']
        self.assertEqual(name, "tandem")
        self.assertEqual(passengers, "2")
        hits_attended = hits_before + 1  # one field, `passengers`, should miss cache
        self.assertEqual(hits_after, hits_attended)

    def test_not_cached_model_should_not_hit_cache(self):
        boat = Boat(name="Pen Duick I", length=15.1, launched=1898)
        # First get
        name = boat.name.get()
        length = boat.length.get()
        launched = boat.launched.get()
        hits_before = self.connection.info()['keyspace_hits']
        # Get again
        name = boat.name.get()
        length = boat.length.get()
        launched = boat.launched.get()
        hits_after = self.connection.info()['keyspace_hits']
        self.assertEqual(name, "Pen Duick I")
        self.assertEqual(length, "15.1")
        self.assertEqual(launched, "1898")
        hits_attended = hits_before + 3  # the 3 fields should miss cache
        self.assertEqual(hits_after, hits_attended)


class MetaRedisProxyTest(LimpydBaseTest):

    def test_available_commands(self):
        """
        available_commands must exists on Fields and it must contain getters and modifiers.
        """
        def check_available_commands(cls):
            for command in cls.available_getters:
                self.assertTrue(command in cls.available_commands)
        check_available_commands(fields.StringField)
        check_available_commands(fields.HashableField)
        check_available_commands(fields.SortedSetField)
        check_available_commands(fields.SetField)
        check_available_commands(fields.ListField)


class PostCommandTest(LimpydBaseTest):

    class MyModel(TestDatabaseMixin, model.RedisModel):
        name = fields.HashableField()
        last_modification_date = fields.HashableField()

        def post_command(self, sender, name, result, args, kwargs):
            if isinstance(sender, fields.RedisField) and sender.name == "name":
                if name in sender.available_modifiers:
                    self.last_modification_date.hset(datetime.now())
                elif name == "hget":
                    result = "modifed_result"
            return result

    def test_instance_post_command_is_called(self):
        inst = self.MyModel()
        self.assertIsNone(inst.last_modification_date.hget())
        inst.name.hset("foo")
        # If post command has been called, last_modification_date must have changed
        self.assertIsNotNone(inst.last_modification_date.hget())
        last_modification_date = inst.last_modification_date.hget()
        # Change field again
        inst.name.hset("bar")
        self.assertNotEqual(last_modification_date, inst.last_modification_date.hget())

    def test_result_is_returned(self):
        inst = self.MyModel(name="foo")
        self.assertEqual("modifed_result", inst.name.hget())


class InheritanceTest(LimpydBaseTest):

    def test_inheritance_fields(self):
        """
        Test that all fields are properly set on each model
        """
        bike = Bike()
        self.assertEqual(len(bike._fields), 4)
        self.assertEqual(set(bike._fields), set(['pk', 'name', 'wheels', 'passengers']))
        motorbike = MotorBike()
        self.assertEqual(len(motorbike._fields), 5)
        self.assertEqual(set(motorbike._fields), set(['pk', 'name', 'wheels', 'passengers', 'power']))
        boat = Boat()
        self.assertEqual(len(boat._fields), 5)
        self.assertEqual(set(boat._fields), set(['pk', 'name', 'launched', 'power', 'length']))

    def test_inheritance_values(self):
        """
        Test that all values are correctly set on the good models
        """
        bike = Bike(name="rosalie", wheels=4)
        motorbike = MotorBike(name='davidson', wheels=2, power='not enough')
        self.assertEqual(bike.wheels.get(), '4')
        self.assertEqual(motorbike.wheels.get(), '2')
        self.assertEqual(motorbike.power.get(), 'not enough')

    def test_inheritance_collections(self):
        """
        Test that each model has its own collections
        """
        bike = Bike(name="rosalie", wheels=4)
        motorbike = MotorBike(name='davidson', wheels=2, power='not enough')
        self.assertEqual(len(Bike.collection(name="rosalie")), 1)
        self.assertEqual(len(Bike.collection(name="davidson")), 0)
        self.assertEqual(len(MotorBike.collection(name="rosalie")), 0)
        self.assertEqual(len(MotorBike.collection(name="davidson")), 1)


class PKFieldTest(LimpydBaseTest):

    class AutoPkModel(TestDatabaseMixin, model.RedisModel):
        name = fields.StringField(indexable=True)

    class RedefinedAutoPkModel(AutoPkModel):
        id = fields.AutoPKField()

    class NotAutoPkModel(TestDatabaseMixin, model.RedisModel):
        pk = fields.PKField()
        name = fields.StringField(indexable=True)

    class ExtendedNotAutoPkField(NotAutoPkModel):
        pass

    class RedefinedNotAutoPkField(AutoPkModel):
        id = fields.PKField()

    def test_pk_value_for_default_pk_field(self):
        obj = self.AutoPkModel(name="foo")
        self.assertEqual(obj._pk, '1')
        self.assertEqual(obj.get_pk(), obj._pk)
        self.assertEqual(obj.pk.get(), obj._pk)
        same_obj = self.AutoPkModel.get(obj._pk)
        self.assertEqual(same_obj._pk, obj._pk)
        always_same_obj = self.AutoPkModel.get(pk=obj._pk)
        self.assertEqual(always_same_obj._pk, obj._pk)
        obj2 = self.AutoPkModel(name="bar")
        self.assertEqual(obj2._pk, '2')

    def test_pk_value_for_redefined_auto_pk_field(self):
        obj = self.RedefinedAutoPkModel(name="foo")
        self.assertEqual(obj._pk, '1')
        self.assertEqual(obj.get_pk(), obj._pk)
        self.assertEqual(obj.pk.get(), obj._pk)
        self.assertEqual(obj.id.get(), obj._pk)
        same_obj = self.RedefinedAutoPkModel.get(obj._pk)
        self.assertEqual(same_obj._pk, obj._pk)
        always_same_obj = self.RedefinedAutoPkModel.get(pk=obj._pk)
        self.assertEqual(always_same_obj._pk, obj._pk)
        obj2 = self.RedefinedAutoPkModel(name="bar")
        self.assertEqual(obj2._pk, '2')

    def test_pk_value_for_not_auto_increment_pk_field(self):
        obj = self.NotAutoPkModel(name="evil", pk=666)
        self.assertEqual(obj._pk, '666')
        self.assertEqual(obj.get_pk(), obj._pk)
        self.assertEqual(obj.pk.get(), obj._pk)
        # test with real string
        obj2 = self.NotAutoPkModel(name="foo", pk="bar")
        self.assertEqual(obj2._pk, "bar")
        self.assertEqual(obj2.pk.get(), obj2._pk)
        same_obj2 = self.NotAutoPkModel.get("bar")
        self.assertEqual(obj2._pk, same_obj2.pk.get())
        # test uniqueness
        with self.assertRaises(UniquenessError):
            self.NotAutoPkModel(name="baz", pk="666")

    def test_cannot_define_already_user_defined_pk_field(self):
        with self.assertRaises(ImplementationError):
            class InvalidAutoPkModel(self.RedefinedAutoPkModel):
                uid = fields.AutoPKField()

    def test_cannot_set_pk_for_auto_increment_pk_field(self):
        with self.assertRaises(ValueError):
            self.AutoPkModel(name="foo", pk=1)
        with self.assertRaises(ValueError):
            self.RedefinedAutoPkModel(name="bar", pk=2)

    def test_forced_to_set_pk_for_not_auto_increment_pk_field(self):
        with self.assertRaises(ValueError):
            self.NotAutoPkModel(name="foo")
        with self.assertRaises(ValueError):
            self.ExtendedNotAutoPkField(name="foo")

    def test_no_collision_between_pk(self):
        self.NotAutoPkModel(name="foo", pk=1000)
        # same model, same pk
        with self.assertRaises(UniquenessError):
            self.NotAutoPkModel(name="bar", pk=1000)
        # other model, same pk
        self.assertEqual(self.ExtendedNotAutoPkField(name="bar", pk=1000)._pk, '1000')

    def test_collections_filtered_by_pk(self):
        # default auto pk
        self.AutoPkModel(name="foo")
        self.AutoPkModel(name="foo")
        self.assertEqual(self.AutoPkModel.collection(name="foo"), set(['1', '2']))
        self.assertEqual(self.AutoPkModel.collection(pk=1), set(['1', ]))
        self.assertEqual(self.AutoPkModel.collection(name="foo", pk=1), set(['1', ]))
        self.assertEqual(self.AutoPkModel.collection(name="foo", pk=3), set())
        self.assertEqual(self.AutoPkModel.collection(name="bar", pk=1), set())
        # specific pk
        self.NotAutoPkModel(name="foo", pk="100")
        self.NotAutoPkModel(name="foo", pk="200")
        self.assertEqual(self.NotAutoPkModel.collection(name="foo"), set(['100', '200']))
        self.assertEqual(self.NotAutoPkModel.collection(pk=100), set(['100', ]))
        self.assertEqual(self.NotAutoPkModel.collection(name="foo", pk=100), set(['100', ]))
        self.assertEqual(self.NotAutoPkModel.collection(name="foo", pk=300), set())
        self.assertEqual(self.NotAutoPkModel.collection(name="bar", pk=100), set())

    def test_pk_cannot_be_updated(self):
        obj = self.AutoPkModel(name="foo")
        with self.assertRaises(ValueError):
            obj.pk.set(2)
        obj2 = self.RedefinedAutoPkModel(name="bar")
        with self.assertRaises(ValueError):
            obj2.pk.set(2)
        with self.assertRaises(ValueError):
            obj2.id.set(2)
        with self.assertRaises(ValueError):
            obj2.id.set(3)
        obj3 = self.NotAutoPkModel(name="evil", pk=666)
        with self.assertRaises(ValueError):
            obj3.pk.set(777)

    def test_can_access_pk_with_two_names(self):
        # create via pk, get via id or pk
        self.RedefinedNotAutoPkField(name="foo", pk=1)
        same_obj = self.RedefinedNotAutoPkField.get(pk=1)
        same_obj2 = self.RedefinedNotAutoPkField.get(id=1)
        self.assertEqual(same_obj.pk.get(), same_obj2.pk.get())
        self.assertEqual(same_obj.id.get(), same_obj2.id.get())
        # create via id, get via id or pk
        self.RedefinedNotAutoPkField(name="foo", id=2)
        same_obj = self.RedefinedNotAutoPkField.get(pk=2)
        same_obj2 = self.RedefinedNotAutoPkField.get(id=2)
        self.assertEqual(same_obj._pk, same_obj2._pk)
        self.assertEqual(same_obj.id.get(), same_obj2.id.get())
        # collection via pk or id
        self.assertEqual(self.RedefinedNotAutoPkField.collection(pk=1), set(['1', ]))
        self.assertEqual(self.RedefinedNotAutoPkField.collection(id=2), set(['2', ]))


class DeleteTest(LimpydBaseTest):

    def test_stringfield_keys_are_deleted(self):

        class Train(TestDatabaseMixin, model.RedisModel):
            namespace = "test_stringfield_keys_are_deleted"
            name = fields.StringField(unique=True)
            kind = fields.StringField(indexable=True)
            wagons = fields.StringField(default=10)

        # Check that db is empty
        self.assertEqual(len(self.connection.keys()), 0)
        # Create two models, to check also that the other is not
        # impacted by the delete of some field
        train1 = Train(name="Occitan", kind="Corail")
        train2 = Train(name="Teoz", kind="Corail")
        # Check that data is stored
        # Here we must have 11 keys:
        # - the pk collection
        # - the train model max id
        # - the 2 name fields
        # - the 2 name index
        # - the 2 kind fields
        # - the kind index for "Corail"
        # - the 2 wagons fields
        self.assertEqual(len(self.connection.keys()), 11)
        # If we delete the name field, only 9 key must remain
        # the train1.name field and the name:"Occitan" index are deleted
        train1.name.delete()
        self.assertEqual(len(self.connection.keys()), 9)
        self.assertEqual(train1.name.get(), None)
        self.assertFalse(Train.exists(name="Occitan"))
        self.assertEqual(train1.wagons.get(), '10')
        self.assertEqual(train2.name.get(), 'Teoz')
        self.assertEqual(len(self.connection.keys()), 9)
        # Now if we delete the train1.kind, only one key is deleted
        # The kind:"Corail" is still used by train2
        train1.kind.delete()
        self.assertEqual(len(self.connection.keys()), 8)
        self.assertEqual(len(Train.collection(kind="Corail")), 1)

    def test_hashablefield_keys_are_deleted(self):

        class Train(TestDatabaseMixin, model.RedisModel):
            namespace = "test_hashablefield_keys_are_deleted"
            name = fields.HashableField(unique=True)
            kind = fields.HashableField(indexable=True)
            wagons = fields.HashableField(default=10)

        # Check that db is empty
        self.assertEqual(len(self.connection.keys()), 0)
        # Create two models, to check also that the other is not
        # impacted by the delete of some field
        train1 = Train(name="Occitan", kind="Corail")
        train2 = Train(name="Teoz", kind="Corail")
        # Check that data is stored
        # Here we must have 7 keys:
        # - the pk collection
        # - the pk max id
        # - 2 trains hash key
        # - the 2 names index (one by value)
        # - the kind index
        self.assertEqual(len(self.connection.keys()), 7)
        # The train1 hash must have three fields (name, kind and wagons)
        self.assertEqual(self.connection.hlen(train1.key), 3)
        # If we delete the train1 name, only 6 key must remain
        # (the name index for "Occitan" must be deleted)
        train1.name.delete()
        self.assertEqual(len(self.connection.keys()), 6)
        self.assertEqual(self.connection.hlen(train1.key), 2)
        self.assertEqual(train1.name.hget(), None)
        self.assertFalse(Train.exists(name="Occitan"))
        self.assertEqual(train1.wagons.hget(), '10')
        self.assertEqual(train2.name.hget(), 'Teoz')
        self.assertEqual(len(self.connection.keys()), 6)
        # Now if we delete the train1.kind, no key is deleted
        # Only the hash field must be deleted
        # The kind:"Corail" is still used by train2
        train1.kind.delete()
        self.assertEqual(len(self.connection.keys()), 6)
        self.assertEqual(self.connection.hlen(train1.key), 1)
        self.assertEqual(len(Train.collection(kind="Corail")), 1)

    def test_pkfield_cannot_be_deleted(self):

        class Train(TestDatabaseMixin, model.RedisModel):
            namespace = "test_pkfield_cannot_be_deleted"
            name = fields.HashableField(unique=True)

        train = Train(name="TGV")
        with self.assertRaises(ImplementationError):
            train.pk.delete()

    def test_model_delete(self):

        class Train(TestDatabaseMixin, model.RedisModel):
            namespace = "test_model_delete"
            name = fields.HashableField(unique=True)
            kind = fields.StringField(indexable=True)
            wagons = fields.HashableField(default=10)

        # Check that db is empty
        self.assertEqual(len(self.connection.keys()), 0)
        # Create two models, to check also that the other is not
        # impacted by the delete of some field
        train1 = Train(name="Occitan", kind="Corail")
        train2 = Train(name="Teoz", kind="Corail")
        # Check that data is stored
        # Here we must have 9 keys:
        # - the pk collection
        # - the pk max id
        # - 2 trains hash key
        # - the 2 names index (one by value)
        # - the two kind keys
        # - the kind:Corail index
        self.assertEqual(len(self.connection.keys()), 9)
        # If we delete the train1, only 6 key must remain
        train1.delete()
        self.assertEqual(len(self.connection.keys()), 6)
        with self.assertRaises(DoesNotExist):
            train1.name.hget()
        with self.assertRaises(DoesNotExist):
            train1.kind.get()
        self.assertFalse(Train.exists(name="Occitan"))
        self.assertTrue(Train.exists(name="Teoz"))
        self.assertEqual(train2.name.hget(), 'Teoz')
        self.assertEqual(len(self.connection.keys()), 6)
        self.assertEqual(len(Train.collection(kind="Corail")), 1)
        self.assertEqual(len(Train.collection()), 1)


class ConnectionTest(LimpydBaseTest):

    def test_connection_is_the_one_defined(self):
        defined_config = TEST_CONNECTION_SETTINGS
        current_config = self.connection.connection_pool.connection_kwargs
        bike = Bike(name="rosalie", wheels=4)
        obj_config = bike.connection.connection_pool.connection_kwargs
        class_config = Bike.database.connection_settings
        for arg in ('host', 'port', 'db'):
            self.assertEqual(defined_config[arg], current_config[arg])
            self.assertEqual(defined_config[arg], obj_config[arg])
            self.assertEqual(defined_config[arg], class_config[arg])

    def test_connection_should_be_shared(self):
        first_connected = self.connection.info()['connected_clients']
        bike = Bike(name="rosalie", wheels=4)
        self.assertEqual(first_connected, self.connection.info()['connected_clients'])
        Bike.collection(name="rosalie")
        self.assertEqual(first_connected, self.connection.info()['connected_clients'])
        bike.name.set("randonneuse")
        self.assertEqual(first_connected, self.connection.info()['connected_clients'])
        boat = Boat(name="Pen Duick I", length=15.1, launched=1898)
        self.assertEqual(bike.connection, boat.connection)


<<<<<<< HEAD
class PipelineTest(LimpydBaseTest):

    def test_simple_pipeline_without_transaction(self):
        bike = Bike(name="rosalie", wheels=4)
        bike2 = Bike(name="velocipede")
        with self.database.pipeline(transaction=False) as pipe:
            bike.name.get()
            bike2.name.get()
            names = pipe.execute()
        self.assertEqual(names, ["rosalie", "velocipede"])
=======
class ProxyTest(LimpydBaseTest):

    def proxy_get_should_call_real_getter(self):
        bike = Bike(name="rosalie", wheels=4)
        self.assertEqual(bike.name.proxy_get(), "rosalie")
        boat = Boat(name="Rainbow Warrior I", power="engine", length=40, launched=1955)
        self.assertEqual(boat.power.proxy_get(), "engine")

    def proxy_set_should_call_real_setter(self):
        bike = Bike(name="rosalia", wheels=4)
        bike.name.proxy_set('rosalie')
        self.assertEqual(bike.name.get(), "rosaie")
        boat = Boat(name="Rainbow Warrior I", power="human", length=40, launched=1955)
        boat.power.proxy_set('engine')
        self.assertEqual(boat.power.hget(), "engine")

>>>>>>> c9d33967

if __name__ == '__main__':
    unittest.main()<|MERGE_RESOLUTION|>--- conflicted
+++ resolved
@@ -719,7 +719,6 @@
         self.assertEqual(bike.connection, boat.connection)
 
 
-<<<<<<< HEAD
 class PipelineTest(LimpydBaseTest):
 
     def test_simple_pipeline_without_transaction(self):
@@ -730,7 +729,8 @@
             bike2.name.get()
             names = pipe.execute()
         self.assertEqual(names, ["rosalie", "velocipede"])
-=======
+
+
 class ProxyTest(LimpydBaseTest):
 
     def proxy_get_should_call_real_getter(self):
@@ -747,7 +747,5 @@
         boat.power.proxy_set('engine')
         self.assertEqual(boat.power.hget(), "engine")
 
->>>>>>> c9d33967
-
 if __name__ == '__main__':
     unittest.main()