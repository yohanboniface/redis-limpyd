--- conflicted
+++ resolved
@@ -136,13 +136,8 @@
             attr = getattr(self, "_redis_attr_%s" % attr_name)
             # Copy it, to avoid sharing fields between model instances
             newattr = copy(attr)
-<<<<<<< HEAD
-            newattr._instance = self
+            newattr._attach_to_instance(self)
             # Force field.cacheable and lockable to False if it's False for the model
-=======
-            newattr._attach_to_instance(self)
-            # Force field.cacheable to False if it's False for the model
->>>>>>> 1ee97c69
             newattr.cacheable = newattr.cacheable and self.cacheable
             newattr.lockable = newattr.lockable and self.lockable
             setattr(self, attr_name, newattr)
