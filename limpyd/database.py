--- conflicted
+++ resolved
@@ -108,8 +108,7 @@
         the class
         """
         if not self._connection:
-<<<<<<< HEAD
-            self._connection = redis_connect(self.connection_settings)
+            self._connection = self.connect()
         return self._connection
 
     def has_scripting(self):
@@ -126,8 +125,4 @@
                     and hasattr(self.connection, 'register_script')
             except:
                 self._has_scripting = False
-        return self._has_scripting
-=======
-            self._connection = self.connect()
-        return self._connection
->>>>>>> dd05c51e
+        return self._has_scripting