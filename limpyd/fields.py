# -*- coding:utf-8 -*-

from logging import getLogger
from copy import copy
from redis.exceptions import RedisError

from limpyd.utils import make_key, memoize_command
from limpyd.exceptions import *

log = getLogger(__name__)

__all__ = [
    'HashableField',
    'RedisField',
    'RedisProxyCommand',
    'MetaRedisProxy',
    'SortedSetField',
    'StringField',
    'ListField',
    'SetField',
    'PKField',
    'AutoPKField',
]


def make_func(name):
    """
    Return a function which call _traverse_command for the given name.
    Used to bind redis commands to our own calls
    """
    def func(self, *args, **kwargs):
        return self._traverse_command(name, *args, **kwargs)
    return func


class MetaRedisProxy(type):

    def __new__(mcs, name, base, dct):
        it = type.__new__(mcs, name, base, dct)
        available_commands = set(it.available_getters + it.available_modifiers)
        setattr(it, "available_commands", available_commands)
        for command_name in [c for c in available_commands if not hasattr(it, c)]:
            setattr(it, command_name, make_func(command_name))
        return it


class RedisProxyCommand(object):

    __metaclass__ = MetaRedisProxy
    available_getters = tuple()
    available_modifiers = tuple()
    available_commands = available_getters + available_modifiers

    @memoize_command()
    def _traverse_command(self, name, *args, **kwargs):
        """Add the key to the args and call the Redis command."""
        # TODO: implement instance level cache
        if not name in self.available_commands:
            raise AttributeError("%s is not an available command for %s" % (name, self.__class__.__name__))
        attr = getattr(self.connection, "%s" % name)
        key = self.key
        log.debug(u"Requesting %s with key %s and args %s" % (name, key, args))
        result = attr(key, *args, **kwargs)
        result = self.post_command(
            sender=self,
            name=name,
            result=result,
            args=args,
            kwargs=kwargs
        )
        return result

    def post_command(self, sender, name, result, args, kwargs):
        return result

    @classmethod
    def get_connection(cls):
        """
        Return the connection from the database
        """
        return cls.database.connection

    @property
    def connection(self):
        """
        A simple property on the instance that return the connection stored on
        the class
        """
        return self.get_connection()

    def init_cache(self):
        # Implemented in fields and models.
        pass

    def get_cache(self):
        # Implemented in fields and models.
        pass

    def has_cache(self):
        """
        Is the cache already initialized?
        """
        try:
            cache = self.get_cache()
            return True
        except (KeyError, AttributeError):
            return False


class RedisField(RedisProxyCommand):
    """
    Wrapper to help use the redis data structures.
    """

    proxy_setter = None
    unique = False
    _copy_conf = {
        'args': [],
        'kwargs': ['cacheable', 'default'],
        'attrs': ['name', '_instance', '_model']
    }

    def __init__(self, *args, **kwargs):
        self.indexable = False
        self.cacheable = kwargs.get('cacheable', True)
        if "default" in kwargs:
            self.default = kwargs["default"]

    def proxy_get(self):
        """
        A helper to easily call the proxy_getter of the field
        """
        getter = getattr(self, self.proxy_getter)
        return getter()

    def proxy_set(self, value):
        """
        A helper to easily call the proxy_setter of the field
        """
        setter = getattr(self, self.proxy_setter)
        return setter(value)

    def init_cache(self):
        """
        Create the field cache key, or flush it if it already exists.
        """
        if self.cacheable:
            self._instance._cache[self.name] = {}

    def get_cache(self):
        """
        Return the local cache dict.
        """
        return self._instance._cache[self.name]

    @property
    def key(self):
        return self.make_key(
            self._instance._name,
            self._instance.get_pk(),
            self.name,
        )

    @property
    def database(self):
        if not self._model:
            raise TypeError('A field cannot use a database if not linked to a model')
        return self._model.database

    @property
    def sort_wildcard(self):
        """
        Key used to sort models on this field.
        """
        return self.make_key(
            self._model._name,
            "*",
            self.name,
        )

    @property
    def connection(self):
        if not self._model:
            raise TypeError('A field cannot use a connection if not linked to a model')
        return self._model.get_connection()

    def __copy__(self):
        """
        In the RedisModel metaclass and constructor, we need to copy the fields
        to new ones. It can be done via the copy function of the copy module.
        This __copy__ method handles the copy by creating a new field with same
        attributes, without ignoring private attributes.
        Configuration of args and kwargs to pass to the constructor, and
        attributes to copy is done in the _copy_conf attribute of the class, a
        dict with 3 entries:
          - args: list of attributes names to pass as *args to the constructor
          - kwargs: list of attributes names to pass as **kwargs to the
                    constructor. If a tuple is used instead of a simple string
                    in the list, its first entry will be the kwarg name, and
                    the second the name of the attribute to copy
          - attrs: list of attributes names to copy (with "=") from the old
                   object to the new one
        """
        # prepare unnamed arguments
        args = [getattr(self, arg) for arg in self._copy_conf['args']]

        # prepare named arguments
        kwargs = {}
        for arg in self._copy_conf['kwargs']:
            # if arg is a tuple, the first entry will be the named kwargs, and
            # the second will be the name of the attribute to copy
            name = arg
            if isinstance(arg, tuple):
                name, arg = arg
            if hasattr(self, arg):
                kwargs[name] = getattr(self, arg)

        # create the new instance
        new_copy = self.__class__(*args, **kwargs)

        # then copy attributes
        for attr_name in self._copy_conf['attrs']:
            if hasattr(self, attr_name):
                setattr(new_copy, attr_name, getattr(self, attr_name))

        return new_copy

    def make_key(self, *args):
        return make_key(*args)

    def delete(self):
        """
        Delete the field from redis.
        """
        result = self._delete_key()
        if self.cacheable:
            # delete cache
            self.init_cache()
        return result

    def _delete_key(self):
        """
        Delete the field specific key.
        """
        return self.connection.delete(self.key)

    def post_command(self, sender, name, result, args, kwargs):
        # By default, let the instance manage the post_modify signal
        return self._instance.post_command(
                   sender=self,
                   name=name,
                   result=result,
                   args=args,
                   kwargs=kwargs
               )

    def exists(self):
        """
        Call the exists command to check if the redis key exists for the current
        field
        """
        try:
            key = self.key
        except DoesNotExist:
            """
            If the object doesn't exists anymore, its PK is deleted, so the
            "self.key" call will raise a DoesnotExist exception. We catch it
            to return False, as the field doesn't exists too.
            """
            return False
        else:
            return self.connection.exists(key)

<<<<<<< HEAD
    def _attach_to_model(self, model):
        """
        Attach the current field to a model. Can be overriden to do something
        when a model is set
        """
        self._model = model

    def _attach_to_instance(self, instance):
        """
        Attach the current field to an instance of a model. Can be overriden to
        do something when an instance is set
        """
        self._instance = instance

=======
>>>>>>> 5ee70558

class IndexableField(RedisField):
    """
    Base field for the indexable fields.

    Store data in index at save.
    Retrieve instances from these indexes.
    """
    _copy_conf = copy(RedisField._copy_conf)
    _copy_conf['kwargs'] += ['indexable', 'unique']

    def __init__(self, *args, **kwargs):
        super(IndexableField, self).__init__(*args, **kwargs)
        self.indexable = kwargs.get("indexable", False)
        self.unique = kwargs.get("unique", False)
        if self.unique:
            if hasattr(self, "default"):
                raise ImplementationError('Cannot set "default" and "unique" together!')
            self.indexable = True

    def _traverse_command(self, name, *args, **kwargs):
        # TODO manage transaction
        if self.indexable and name in self.available_modifiers:
            self.deindex()
        result = super(IndexableField, self)._traverse_command(name, *args, **kwargs)
        if self.indexable and name in self.available_modifiers:
            self.index()
        return result

    def index_value(self, value):
        # Has traverse_commande is blind, and can't infer the final value from
        # commands like ``append`` or ``setrange``, we let the command process
        # then check the result, and raise before modifying the indexes if the
        # value was not unique, and then remove the key
        # We should try a better algo
        if value:
            value = value.decode('utf-8')  # FIXME centralize utf-8 handling?
        key = self.index_key(value)
        if self.unique:
            # Lets check if the index key already exist for another instance
            index = self.connection.smembers(key)
            if len(index) > 1:
                raise UniquenessError("Multiple values indexed for unique field %s: %s" % (self.name, index))
            elif len(index) == 1:
                indexed_instance_pk = index.pop()
                if indexed_instance_pk != self._instance.get_pk():
                    self.connection.delete(self.key)
                    raise UniquenessError('Key %s already exists (for instance %s)' % (key, indexed_instance_pk))
        # Do index => create a key to be able to retrieve parent pk with
        # current field value
        log.debug("indexing %s with key %s" % (key, self._instance.get_pk()))
        return self.connection.sadd(key, self._instance.get_pk())

    def index(self):
        """
        Index the current value of the field
        """
        self.index_value(self.proxy_get())

    def deindex_value(self, value):
        """
        Remove stored index if needed.
        """
        if value:
            value = value.decode('utf-8')
            key = self.index_key(value)
            return self.connection.srem(key, self._instance.get_pk())
        else:
            return True  # True?

    def deindex(self):
        """
        Deindex the current value of the field
        """
        self.deindex_value(self.proxy_get())

    def delete(self):
        if self.indexable:
            self.deindex()
        return super(IndexableField, self).delete()

    def index_key(self, value):
        # Ex. bikemodel:name:{bikename}
        if not self.indexable:
            raise ValueError("Field %s is not indexable, cannot ask its index_key" % self.name)
        return self.make_key(
            self._model._name,
            self.name,
            value,
        )

    def populate_instance_pk_from_index(self, value):
        key = self.index_key(value)
        pk = self.connection.get(key)
        if pk:
            self._instance._pk = int(pk)
        else:
            raise ValueError("Can't retrieve instance pk with %s = %s" % (self.name, value))


class StringField(IndexableField):

    proxy_getter = "get"
    proxy_setter = "set"
    available_getters = ('get', 'getbit', 'getrange', 'getset', 'strlen')
    available_modifiers = ('append', 'decr', 'decrby', 'getset', 'incr', 'incrby', 'incrbyfloat', 'set', 'setbit', 'setnx', 'setrange')


class IndexableMultiValuesField(IndexableField):
    """
    It's a base class for SetField, SortedSetField and ListField, to manage
    indexes when their constructor got the param "indexable" set to True.
    Indexes need more work than for simple IndexableFields as we have here many
    values in each field.
    A naive implementation is to simply deindex all existing values, call the
    wanted redis command, then reindex all.
    When possible, each commands of each impacted fields are done by catching
    values to index/deindex, to only do this work for needed values.
    It's the case for almost all defined commands, except ones where bulk
    removing is done, as zremrange* for sorted set and ltrim (and lrem in some
    cases) for lists (for these commands, the naive algorithm defined above is
    used, so use them carefully).
    See the _traverse_command method below to know how values to index/deindex
    are defined.
    """

    # The "_commands_to_proxy" dict take redis commands as keys, and proxy
    # method names as values. There proxy_methods must take the real command
    # name in first parameter, and a *args to pass needed values. Some proxy
    # methods defined here are _add, _rem and _pop. Their goal is to simplify
    # management of values to index/deindex for simple redis commands.
    _commands_to_proxy = {}

    def index(self, values=None):
        """
        Index all values stored in the field, or only given ones if any.
        """
        if values is None:
            values = self.proxy_get()
        for value in values:
            self.index_value(value)

    def deindex(self, values=None):
        """
        Deindex all values stored in the field, or only given ones if any.
        """
        if values is None:
            values = self.proxy_get()
        for value in values:
            self.deindex_value(value)

    def _traverse_command(self, name, *args, **kwargs):
        """
        The only difference with the method from IndexableField is that we can
        specify which values to index/deindex, by passing two arguments in kwargs:
        "_to_index" and "_to_deindex".
        If one of these arguments is None, or not given, all values will be
        indexed or deindexed.
        But if an empty list/set is given, no values are indexed/deindexed.
        """

        # Commands defined in "_commands_to_proxy" are handled here, to call
        # their proxy methods. Then, these proxy methods can call this
        # _traverse_command method with a named argument "_bypass_proxy" to True
        # to really do (de)indexing and execute the command
        bypass_proxy = kwargs.pop('_bypass_proxy', False)
        if name in self._commands_to_proxy and not bypass_proxy:
            command = getattr(self, self._commands_to_proxy[name])
            return command(name, *args)

        values_to_index = kwargs.pop('_to_index', None)
        values_to_deindex = kwargs.pop('_to_deindex', None)

        # TODO manage transaction
        if self.indexable and name in self.available_modifiers:
            self.deindex(values_to_deindex)

        # we don't call _traverse_command from IndexableField, but the one from
        # RedisField because we manage indexes manually here
        result = super(IndexableField, self)._traverse_command(name, *args, **kwargs)

        if self.indexable and name in self.available_modifiers:
            self.index(values_to_index)

        return result

    def _add(self, command, *args):
        """
        Helper for commands that only remove values from the field.
        Added values will be indexed.
        """
        return self._traverse_command(command, *args, _to_index=args, _to_deindex=[], _bypass_proxy=True)

    def _rem(self, command, *args):
        """
        Helper for commands that only remove values from the field.
        Removed values will be deindexed.
        """
        return self._traverse_command(command, *args, _to_index=[], _to_deindex=args, _bypass_proxy=True)

    def _pop(self, command, *args):
        """
        Helper for commands that pop a value from the field, returning it while
        removing it.
        The returned value will be deindexed
        """
        # we don't call _traverse_command from IndexableField, but the one from
        # RedisField because we manage indexes manually here
        result = super(IndexableField, self)._traverse_command(command)
        if self.indexable and result is not None:
            self.deindex([result])
        return result


class SortedSetField(IndexableMultiValuesField):
    """
    A field with values stored in a sorted set.
    If the indexable argument is set to True on the constructor, all stored
    values will be indexed. But when using zremrange* commands, all content will
    be deindexed and then reindexed as we have no way no know which values are
    removed. So use it carefuly. On the contrary, zadd, zrem and zincrby are
    optimized to only index/deindex updated values
    """

    proxy_getter = "zmembers"
    proxy_setter = "zadd"
    available_getters = ('zcard', 'zcount', 'zrange', 'zrangebyscore', 'zrank', 'zrevrange', 'zrevrangebyscore', 'zrevrank', 'zscore')
    available_modifiers = ('zadd', 'zincrby', 'zrem', 'zremrangebyrank', 'zremrangebyscore')

    _commands_to_proxy = {
        'zrem': '_rem',
    }

    def zmembers(self):
        """
        Used as a proxy_getter to get all values stored in the field.
        """
        return self.zrange(0, -1)

    def zadd(self, *args, **kwargs):
        """
        We do the same computation of the zadd method of StrictRedis to keep keys
        to index them (instead of indexing the whole set)
        Members (value/score) can be passed:
            - in *args, with score followed by the value, 0+ times (to respect
              the redis order)
            - in **kwargs, with value as key and score as value
        Example: zadd('my-key', 1.1, 'name1', 2.2, 'name2', name3=3.3, name4=4.4)
        """
        keys = []
        if args:
            if len(args) % 2 != 0:
                raise RedisError("ZADD requires an equal number of "
                                 "values and scores")
            keys.extend(args[1::2])
        for pair in kwargs.iteritems():
            keys.append(pair[0])
        return self._traverse_command('zadd', *args, _to_index=keys, _to_deindex=[], **kwargs)

    def zincrby(self, value, amount=1):
        """
        This command update a score of a given value. But it can be a new value
        of the sorted set, so we index it.
        """
        return self._traverse_command('zincrby', value, amount, _to_index=[value], _to_deindex=[])


class SetField(IndexableMultiValuesField):
    """
    A field with values stored in a redis set.
    If the indexable argument is set to True on the constructor, all stored
    values will be indexed.
    sadd, srem and spop commands are optimized to index/deindex only needed values
    """

    proxy_getter = "smembers"
    proxy_setter = "sadd"
    available_getters = ('scard', 'sismember', 'smembers', 'srandmember')
    available_modifiers = ('sadd', 'spop', 'srem',)

    _commands_to_proxy = {
        'sadd': '_add',
        'srem': '_rem',
        'spop': '_pop',
    }


class ListField(IndexableMultiValuesField):
    """
    A field with values stored in a list.
    If the indexable argument is set to True on the constructor, all stored
    values will be indexed (one entry in the index for each value even if the
    value is stored many times in the list). But when using ltrim, all content
    will be deindexed and then reindexed as we have no way no know which values
    are removed. So use it carefuly. On the contrary, linsert, *pop, *push*,
    lset are optimized to only index/deindex updated values. lrem is optimized
    only if the "count" attribute is set to 0
    """

    proxy_getter = "lmembers"
    proxy_setter = "lpush"
    available_getters = ('lindex', 'llen', 'lrange')
    available_modifiers = ('linsert', 'lpop', 'lpush', 'lpushx', 'lrem', 'lset', 'ltrim', 'rpop', 'rpush', 'rpushx')

    _commands_to_proxy = {
        'lpop': '_pop',
        'rpop': '_pop',
        'lpush': '_add',
        'rpush': '_add',
        'lpushx': '_pushx',
        'rpushx': '_pushx',
    }

    def lmembers(self):
        """
        Used as a proxy_getter to get all values stored in the field.
        """
        return self.lrange(0, -1)

    def linsert(self, where, refvalue, value):
        return self._traverse_command('linsert', where, refvalue, value, _to_index=[value], _to_deindex=[])

    def _pushx(self, command, *args):
        """
        Helper for lpushx and rpushx, that only index the new values if the list
        existed when the command was called
        """
        # we don't call _traverse_command from IndexableField, but the one from
        # RedisField because we manage indexes manually here
        result = super(IndexableField, self)._traverse_command(command, *args)
        if result and self.indexable:
            self.index(args)
        return result

    def lrem(self, count, value):
        """
        If count is 0, we remove all elements equal to value, so we know we have
        nothing to index, and this value to deindex. In other case, we don't
        know how much elements will remain in the list, so we have to do a full
        deindex/reindex. So do it carefuly.
        """
        to_index = to_deindex = None
        if not count:
            to_index = []
            to_deindex = [value]
        return self._traverse_command('lrem', count, value, _to_index=to_index, _to_deindex=to_deindex)

    def lset(self, index, value):
        """
        Before setting the new value, get the previous one to deindex it. Then
        call the command and index the new value, if exists
        TODO: Need transaction
        """
        to_deindex = []
        old_value = self.lindex(index)
        if old_value is not None:
            to_deindex = [old_value]
        return self._traverse_command('lset', index, value, _to_index=[value], _to_deindex=to_deindex)


class HashableField(IndexableField):
    """Field stored in the parent object hash."""

    proxy_getter = "hget"
    proxy_setter = "hset"
    available_getters = ('hget', )
    available_modifiers = ('hincrby', 'hincrbyfloat', 'hset', 'hsetnx')

    @property
    def key(self):
        return self._instance.key

    @property
    def sort_wildcard(self):
        return "%s->%s" % (self._model.sort_wildcard(), self.name)

    def _traverse_command(self, name, *args, **kwargs):
        """Add key AND the hash field to the args, and call the Redis command."""
        args = list(args)
        args.insert(0, self.name)
        return super(HashableField, self)._traverse_command(name, *args, **kwargs)

    def _delete_key(self):
        """
        We need to delete only the field in the parent hash.
        """
        return self.connection.hdel(self.key, self.name)

    def hdel(self):
        """
        A simple proxy to the main delete method, but here to provide the real
        redis command name
        """
        return self.delete()

    def hexists(self):
        """
        Call the hexists command to check if the redis hash key exists for the
        current field
        """
        try:
            key = self.key
        except DoesNotExist:
            """
            If the object doesn't exists anymore, its PK is deleted, so the
            "self.key" call will raise a DoesNotExist exception. We catch it
            to return False, as the field doesn't exists too.
            """
            return False
        else:
            return self.connection.hexists(key, self.name)
    exists = hexists


class PKField(RedisField):
    """
    This type of field is used as a primary key.
    There must be one, and only one instance of this field (or a subclass) on a
    model.
    If no PKField is defined on a model, an AutoPKField is automatically added.
    A PKField has no auto-increment, a pk must be passed to constructor.
    """

    # Use only a simple getter and setter. We take all control on the setter.
    proxy_getter = "get"
    proxy_setter = "set"
    available_getters = ('get',)
    available_modifiers = ('set',)

    name = 'pk'  # Default name ok the pk, can be changed by declaring a new PKField
    unique = True  # Not an indexable field, but can be usefull in loops
    _auto_increment = False  # False for PKField, True for AutoPKField
    _auto_added = False  # True only if automatically added by limpyd
    _set = False  # True when set for the first (and unique) time

<<<<<<< HEAD
    _copy_conf = {
        'args': RedisField._copy_conf['args'],
        'kwargs': RedisField._copy_conf['kwargs'],
        'attrs': RedisField._copy_conf['attrs'] + ['_auto_increment', '_auto_added']
    }
=======
    _copy_conf = copy(RedisField._copy_conf)
    _copy_conf['attrs'] += ['_auto_increment', '_auto_added']
>>>>>>> 5ee70558

    def normalize(self, value):
        """
        Simple method to always have the same kind of value
        It can be overriden by converting to int
        """
        return str(value)

    def get_new(self, value):
        """
        Validate that a given new pk to set is always set, and return it
        """
        if value is None:
            raise ValueError('The pk for %s is not "auto-increment", you must fill it' % \
                            self._model._name)
        return value

    @property
    def collection_key(self):
        """
        Property that return the name of the key in Redis where are stored
        all the exinsting pk for the model hosting this PKField
        """
        return '%s:collection' % self._model._name

    def exists(self, value=None):
        """
        Return True if the given pk value exists for the given class.
        If no value is given, we use the value of the current field, which
        is the value of the "_pk" attribute of its instance.
        """
        try:
            if not value:
                value = self.get()
        except AttributeError:
            # If the instance is deleted, the _pk attribute doesn't exist
            # anymore. So we catch the AttributeError to return False (this pk
            # field doesn't exist anymore) in this specific case
            return False
        else:
            return self.connection.sismember(self.collection_key, value)

    def collection(self):
        """
        Return all available primary keys for the given class
        """
        return self.connection.smembers(self.collection_key)

    def set(self, value):
        """
        Override the default setter to check uniqueness, deny updating, and add
        the new pk to the model's collection.
        The value is not saved as a field in redis, because we don't need this.
        On an instance, we have the _pk attribute with the pk value, and when
        we ask for a collection, we get somes pks which can be used to instanciate
        new objects (holding the pk value in _pk)
        """
        # Deny updating of an already set pk
        if self._set:
            raise ValueError('A primary key cannot be updated')

        # Validate and return the value to be used as a pk
        value = self.normalize(self.get_new(value))

        # Check that this pk does not already exist
        if self.exists(value):
            raise UniquenessError('PKField %s already exists for model %s)' % (value, self._instance.__class__))

        # Tell the model the pk is now set
        self._instance._pk = value
        self._set = True

        # We have a new pk, so add it to the collection
        log.debug("Adding %s in %s collection" % (value, self._model._name))
        self.connection.sadd(self.collection_key, value)

        # Finally return 1 as we did a real redis call to the set command
        return 1

    def get(self):
        """
        We do not call the default getter as we have the value cached in the
        instance in its _pk attribute
        """
        return self.normalize(self._instance._pk)

    def delete(self):
        raise ImplementationError('PKField cannot be deleted directly.')


class AutoPKField(PKField):
    """
    A subclass of PKField that implement auto-increment. Models with an
    AutoPKField cannot pass pk to constructors, they are always set by
    incrementing the last pk used
    """
    _auto_increment = True

    def get_new(self, value):
        """
        Validate that a given new pk to set is always set to None, then return
        a new pk
        """
        if value is not None:
            raise ValueError('The pk for %s is "auto-increment", you must not fill it' % \
                            self._model._name)
        key = self._instance.make_key(self._model._name, 'max_pk')
        return self.connection.incr(key)<|MERGE_RESOLUTION|>--- conflicted
+++ resolved
@@ -271,7 +271,6 @@
         else:
             return self.connection.exists(key)
 
-<<<<<<< HEAD
     def _attach_to_model(self, model):
         """
         Attach the current field to a model. Can be overriden to do something
@@ -286,8 +285,6 @@
         """
         self._instance = instance
 
-=======
->>>>>>> 5ee70558
 
 class IndexableField(RedisField):
     """
@@ -723,16 +720,8 @@
     _auto_added = False  # True only if automatically added by limpyd
     _set = False  # True when set for the first (and unique) time
 
-<<<<<<< HEAD
-    _copy_conf = {
-        'args': RedisField._copy_conf['args'],
-        'kwargs': RedisField._copy_conf['kwargs'],
-        'attrs': RedisField._copy_conf['attrs'] + ['_auto_increment', '_auto_added']
-    }
-=======
     _copy_conf = copy(RedisField._copy_conf)
     _copy_conf['attrs'] += ['_auto_increment', '_auto_added']
->>>>>>> 5ee70558
 
     def normalize(self, value):
         """
