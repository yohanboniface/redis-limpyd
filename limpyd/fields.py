# -*- coding:utf-8 -*-

from logging import getLogger
from copy import copy
from redis.exceptions import RedisError
from redis.client import Lock

from limpyd.utils import make_key, memoize_command
from limpyd.exceptions import *

log = getLogger(__name__)

__all__ = [
    'HashableField',
    'RedisField',
    'RedisProxyCommand',
    'MetaRedisProxy',
    'SortedSetField',
    'StringField',
    'ListField',
    'SetField',
    'PKField',
    'AutoPKField',
]


class MetaRedisProxy(type):
    """
    This metaclass create the class normally, then takes a list of redis
    commands found in the "_commands" class attribute, and for each one
    create the corresponding method if it not exists yet. Created methos simply
    call _traverse_command.
    """

    def __new__(mcs, name, base, dct):
        it = super(MetaRedisProxy, mcs).__new__(mcs, name, base, dct)
        it._commands['modifiers'] = it._commands['full_modifiers'] + it._commands['partial_modifiers']
        it._commands['all'] = set(it._commands['getters'] + it._commands['modifiers'])
        for command_name in [c for c in it._commands['all'] if not hasattr(it, c)]:
            setattr(it, command_name, it._make_command_method(command_name))
        return it


class RedisProxyCommand(object):

    __metaclass__ = MetaRedisProxy

    _commands = {
        'getters': (),
        'full_modifiers': (),
        'partial_modifiers': (),
    }

    @classmethod
    def _make_command_method(cls, command_name):
        """
        Return a function which call _traverse_command for the given name.
        Used to bind redis commands to our own calls
        """
        def func(self, *args, **kwargs):
            return self._traverse_command(command_name, *args, **kwargs)
        return func

    @memoize_command()
    def _traverse_command(self, name, *args, **kwargs):
        """
        Add the key to the args and call the Redis command.
        """
        # TODO: implement instance level cache
        if not name in self._commands['all']:
            raise AttributeError("%s is not an available command for %s" % (name, self.__class__.__name__))
        attr = getattr(self.connection, "%s" % name)
        key = self.key
        log.debug(u"Requesting %s with key %s and args %s" % (name, key, args))
        result = attr(key, *args, **kwargs)
        result = self.post_command(
            sender=self,
            name=name,
            result=result,
            args=args,
            kwargs=kwargs
        )
        return result

    def post_command(self, sender, name, result, args, kwargs):
        """
        Call after we got the result of a redis command.
        By default, does nothing, but must return a value.
        """
        return result

    @classmethod
    def get_connection(cls):
        """
        Return the connection from the database
        """
        return cls.database.connection

    @property
    def connection(self):
        """
        A simple property on the instance that return the connection stored on
        the class
        """
        return self.get_connection()

    def init_cache(self):
        """
        Initialize the cache Must be implemented in fields and models.
        """
        pass

    def get_cache(self):
        """
        Retrieve the cache Must be implemented in fields and models.
        """
        pass

    def has_cache(self):
        """
        Is the cache already initialized?
        """
        try:
            self.get_cache()
        except (KeyError, AttributeError):
            return False
        else:
            return True


class RedisField(RedisProxyCommand):
    """
    Base class for all fields using redis data structures.
    """
    # The "_commands_to_proxy" dict take redis commands as keys, and proxy
    # method names as values. There proxy_methods must take the real command
    # name in first parameter, and a *args+**kwargs to pass needed values.
    # Their goal is to simplify management of values to index/deindex for simple
    # redis commands.
    _commands_to_proxy = {}

    _creation_order = 0  # internal class counter to keep fields ordered

    proxy_setter = None
    unique = False
    _copy_conf = {
        'args': [],
        'kwargs': ['cacheable', 'lockable', 'default'],
        'attrs': ['name', '_instance', '_model', 'indexable', 'unique']
    }

    def __init__(self, *args, **kwargs):
        """
        Manage all field attributes
        """
        self.indexable = False
        self.cacheable = kwargs.get('cacheable', True)
        self.lockable = kwargs.get('lockable', True)
        if "default" in kwargs:
            self.default = kwargs["default"]

        self.indexable = kwargs.get("indexable", False)
        self.unique = kwargs.get("unique", False)
        if self.unique:
            if hasattr(self, "default"):
                raise ImplementationError('Cannot set "default" and "unique" together!')
            self.indexable = True

        # keep fields ordered
        self._creation_order = RedisField._creation_order
        RedisField._creation_order += 1

    def proxy_get(self):
        """
        A helper to easily call the proxy_getter of the field
        """
        getter = getattr(self, self.proxy_getter)
        return getter()

    def proxy_set(self, value):
        """
        A helper to easily call the proxy_setter of the field
        """
        setter = getattr(self, self.proxy_setter)
        return setter(value)

    def init_cache(self):
        """
        Create the field cache key, or flush it if it already exists.
        """
        if self.cacheable:
            self._instance._cache[self.name] = {}

    def get_cache(self):
        """
        Return the local cache dict.
        """
        return self._instance._cache[self.name]

    @property
    def key(self):
        """
        A property to return the key used in redis for the current field.
        """
        return self.make_key(
            self._instance._name,
            self._instance.get_pk(),
            self.name,
        )

    @property
    def database(self):
        """
        A simple shortcut to access the database property of the field's instance
        """
        if not self._model:
            raise TypeError('A field cannot use a database if not linked to a model')
        return self._model.database

    @property
    def sort_wildcard(self):
        """
        Key used to sort models on this field.
        """
        return self.make_key(
            self._model._name,
            "*",
            self.name,
        )

    @property
    def connection(self):
        """
        A simple shortcut to get the connections of the field's instance's model
        """
        if not self._model:
            raise TypeError('A field cannot use a connection if not linked to a model')
        return self._model.get_connection()

    def __copy__(self):
        """
        In the RedisModel metaclass and constructor, we need to copy the fields
        to new ones. It can be done via the copy function of the copy module.
        This __copy__ method handles the copy by creating a new field with same
        attributes, without ignoring private attributes.
        Configuration of args and kwargs to pass to the constructor, and
        attributes to copy is done in the _copy_conf attribute of the class, a
        dict with 3 entries:
          - args: list of attributes names to pass as *args to the constructor
          - kwargs: list of attributes names to pass as **kwargs to the
                    constructor. If a tuple is used instead of a simple string
                    in the list, its first entry will be the kwarg name, and
                    the second the name of the attribute to copy
          - attrs: list of attributes names to copy (with "=") from the old
                   object to the new one
        """
        # prepare unnamed arguments
        args = [getattr(self, arg) for arg in self._copy_conf['args']]

        # prepare named arguments
        kwargs = {}
        for arg in self._copy_conf['kwargs']:
            # if arg is a tuple, the first entry will be the named kwargs, and
            # the second will be the name of the attribute to copy
            name = arg
            if isinstance(arg, tuple):
                name, arg = arg
            if hasattr(self, arg):
                kwargs[name] = getattr(self, arg)

        # create the new instance
        new_copy = self.__class__(*args, **kwargs)

        # then copy attributes
        for attr_name in self._copy_conf['attrs']:
            if hasattr(self, attr_name):
                setattr(new_copy, attr_name, getattr(self, attr_name))

        return new_copy

    def make_key(self, *args):
        """
        Simple shortcut to the make_key global function to create a redis key
        based on all given arguments.
        """
        return make_key(*args)

    def delete(self):
        """
        Delete the field from redis.
        """
        return self._traverse_command('delete', _to_index=[])

    def post_command(self, sender, name, result, args, kwargs):
        """
        Call after we got the result of a redis command.
        By default, let the instance manage the post_modify signal
        """
        return self._instance.post_command(
                   sender=self,
                   name=name,
                   result=result,
                   args=args,
                   kwargs=kwargs
               )

    def exists(self):
        """
        Call the exists command to check if the redis key exists for the current
        field
        """
        try:
            key = self.key
        except DoesNotExist:
            """
            If the object doesn't exists anymore, its PK is deleted, so the
            "self.key" call will raise a DoesnotExist exception. We catch it
            to return False, as the field doesn't exists too.
            """
            return False
        else:
            return self.connection.exists(key)

<<<<<<< HEAD
    def _traverse_command(self, name, *args, **kwargs):
        """
        In addition to the default _traverse_command, we manage indexes.
        Values to specifically deindex and index can be passed in kwargs via the
        "_to_index" and "_to_deindex" arguments (without them, the whole field
        will be deindexed and/or indexed)
        It's also possible to pass two callbacks as kwargs:
        - "_pre_callback" will be executed before starting the whole stuff, ie
          before starting deindexaction. It takes the command name, and *args
          and **kwargs. Local args and kwargs will be updated with the result of
          the call to this callback
        - "post_callback" will be executed after the whole stuff is done, ie
          after the indexing is done. It takes the command's result and return
          a final one.

        """
        available_params = ('_to_deindex', '_to_index', '_pre_callback', '_post_callback')
        params = dict((key, kwargs.pop(key, None)) for key in available_params)

        # if we have a proxy, call it to get update args and kwargs, to get
        # value(s) to deindex and index, and to get some callbacks
        if name in self._commands_to_proxy:
            command = getattr(self, self._commands_to_proxy[name])
            (args, kwargs, new_params) = command(name, *args, **kwargs)
            params = dict((key, new_params.get(key, params[key])) for key in available_params)
=======
    def _attach_to_model(self, model):
        """
        Attach the current field to a model. Can be overriden to do something
        when a model is set
        """
        self._model = model

    def _attach_to_instance(self, instance):
        """
        Attach the current field to an instance of a model. Can be overriden to
        do something when an instance is set
        """
        self._instance = instance

>>>>>>> 1ee97c69

        # we have many commands to handle for only one asked, do it while
        # blocking all others write access to the current model, using a lock on
        # the field
        if (self.indexable and name in self._commands['modifiers']
                or params.get('_pre_callback', None) is not None
                or params.get('_post_callback', None) is not None):

            with FieldLock(self):
                return self._really_traverse_command(params, name, *args, **kwargs)

        # only one command, simply run it and return the result
        return self._really_traverse_command(params, name, *args, **kwargs)

    def _really_traverse_command(self, params, name, *args, **kwargs):
        """
        Really do stuff needed to run a command. If needed, pre and post
        callbacks are called, deindexing and indexing are done.
        Finally the result of the really called comamnd is returned.
        """

        # call the _pre_callback if we have one to update args and kwargs
        if params.get('_pre_callback', None) is not None:
            (args, kwargs) = params['_pre_callback'](name, *args, **kwargs)

        # deindex given values (or all in the field if none)
        if self.indexable and name in self._commands['modifiers']:
            self.deindex(params['_to_deindex'])

        # ask redis to run the command
        result = super(RedisField, self)._traverse_command(name, *args, **kwargs)

        # index given values (or all in the field if none)
        if self.indexable and name in self._commands['modifiers']:
            self.index(params['_to_index'])

        # call the _post_callback if we have one, to update the command's result
        if params.get('_post_callback', None) is not None:
            result = params['_post_callback'](result)

        return result

    def index_value(self, value):
<<<<<<< HEAD
        """
        index a specific value for this field.
        Has traverse_commande is blind, and can't infer the final value from
        commands like ``append`` or ``setrange``, we let the command process
        then check the result, and raise before modifying the indexes if the
        value was not unique, and then remove the key.
        We should try a better algo because we can lose data if the
        UniquenessError is raised.
        """
=======
        # Has traverse_commande is blind, and can't infer the final value from
        # commands like ``append`` or ``setrange``, we let the command process
        # then check the result, and raise before modifying the indexes if the
        # value was not unique, and then remove the key
        # We should try a better algo (we lose the previous value here by doing
        # that this way)
        if value:
            value = value.decode('utf-8')  # FIXME centralize utf-8 handling?
>>>>>>> 1ee97c69
        key = self.index_key(value)
        if self.unique:
            # Lets check if the index key already exist for another instance
            index = self.connection.smembers(key)
            if len(index) > 1:
                # this may not happen !
                raise UniquenessError("Multiple values indexed for unique field %s: %s" % (self.name, index))
            elif len(index) == 1:
                indexed_instance_pk = index.pop()
                if indexed_instance_pk != self._instance.get_pk():
                    self.connection.delete(self.key)
                    raise UniquenessError('Key %s already exists (for instance %s)' % (key, indexed_instance_pk))
        # Do index => create a key to be able to retrieve parent pk with
        # current field value
        log.debug("indexing %s with key %s" % (key, self._instance.get_pk()))
        return self.connection.sadd(key, self._instance.get_pk())

    def values_for_indexing(self):
        """
        Values for indexing must be a list, so return the simple value as a list
        """
        return [self.proxy_get()]

    def index(self, values=None):
        """
        Index all values stored in the field, or only given ones if any.
        """
        if values is None:
            values = self.values_for_indexing()
        for value in values:
            self.index_value(value)

    def deindex_value(self, value):
        """
        Remove stored index if needed.
        """
        if value:
            key = self.index_key(value)
            return self.connection.srem(key, self._instance.get_pk())
        else:
            return True  # True?

    def deindex(self, values=None):
        """
        Deindex all values stored in the field, or only given ones if any.
        """
        if values is None:
            values = self.values_for_indexing()
        for value in values:
            self.deindex_value(value)

    def index_key(self, value):
        """
        Return the redis key used to store all pk of objects having the given
        value. It's the index's key.
        """
        # Ex. bikemodel:name:{bikename}
        if not self.indexable:
            raise ValueError("Field %s is not indexable, cannot ask its index_key" % self.name)
        if value and isinstance(value, str):
            value = value.decode('utf-8')
        return self.make_key(
            self._model._name,
            self.name,
            value,
        )


class StringField(RedisField):

    proxy_getter = "get"
    proxy_setter = "set"

    _commands = {
        'getters': ('get', 'getbit', 'getrange', 'strlen', ),
        'full_modifiers': ('delete', 'getset', 'set', ),
        'partial_modifiers': ('append', 'decr', 'decrby', 'incr', 'incrby', 'incrbyfloat', 'setbit', 'setex', 'setnx', 'setrange', )
    }

    _commands_to_proxy = {
        'getset': '_set',
        'set': '_set',
    }

    def _set(self, command, *args, **kwargs):
        """
        Helper for commands that only set a value to the field.
        The value is either in the kwargs, or as the first argument of the args.
        """
        value = kwargs.get('value', args[0])
        return (args, kwargs, {'_to_index': [value], '_to_deindex': None})


class MultiValuesField(RedisField):
    """
    It's a base class for SetField, SortedSetField and ListField, to manage
    indexes when their constructor got the param "indexable" set to True.
    Indexes need more work than for simple RedisField as we have here many
    values in each field.
    A naive implementation is to simply deindex all existing values, call the
    wanted redis command, then reindex all.
    When possible, each commands of each impacted fields are done by catching
    values to index/deindex, to only do this work for needed values.
    It's the case for almost all defined commands, except ones where bulk
    removing is done, as zremrange* for sorted set and ltrim (and lrem in some
    cases) for lists (for these commands, the naive algorithm defined above is
    used, so use them carefully).
    See the _traverse_command method below to know how values to index/deindex
    are defined.
    """

    def values_for_indexing(self):
        """
        Return all values in the field for (de)indexing
        """
        return self.proxy_get()

    def _add(self, command, *args, **kwargs):
        """
        Helper for commands that only remove values from the field.
        Added values will be indexed.
        """
        return (args, kwargs, {'_to_index': args, '_to_deindex': []})

    def _rem(self, command, *args, **kwargs):
        """
        Helper for commands that only remove values from the field.
        Removed values will be deindexed.
        """
        return (args, kwargs, {'_to_index': [], '_to_deindex': args})

    def _pop(self, command, *args, **kwargs):
        """
        Helper for commands that pop a value from the field, returning it while
        removing it.
        The returned value will be deindexed
        """
        result = (args, kwargs, {'_to_index': [], '_to_deindex': []})

        if self.indexable:

            def deindex_result(command_result):
                if command_result is not None:
                    self.deindex([command_result])
                return command_result

            result[2]['_post_callback'] = deindex_result

        return result


class SortedSetField(MultiValuesField):
    """
    A field with values stored in a sorted set.
    If the indexable argument is set to True on the constructor, all stored
    values will be indexed. But when using zremrange* commands, all content will
    be deindexed and then reindexed as we have no way no know which values are
    removed. So use it carefuly. On the contrary, zadd, zrem and zincrby are
    optimized to only index/deindex updated values
    """

    proxy_getter = "zmembers"
    proxy_setter = "zadd"

    _commands = {
        'getters': ('zcard', 'zcount', 'zrange', 'zrangebyscore', 'zrank', 'zrevrange', 'zrevrangebyscore', 'zrevrank', 'zscore', ),
        'full_modifiers': ('delete', 'zadd', 'zincrby', 'zrem', ),
        'partial_modifiers': ('zremrangebyrank', 'zremrangebyscore', ),
    }

    _commands_to_proxy = {
        'zrem': '_rem',
    }

    def zmembers(self):
        """
        Used as a proxy_getter to get all values stored in the field.
        """
        return self.zrange(0, -1)

    def zadd(self, *args, **kwargs):
        """
        We do the same computation of the zadd method of StrictRedis to keep keys
        to index them (instead of indexing the whole set)
        Members (value/score) can be passed:
            - in *args, with score followed by the value, 0+ times (to respect
              the redis order)
            - in **kwargs, with value as key and score as value
        Example: zadd('my-key', 1.1, 'name1', 2.2, 'name2', name3=3.3, name4=4.4)
        """
        keys = []
        if args:
            if len(args) % 2 != 0:
                raise RedisError("ZADD requires an equal number of "
                                 "values and scores")
            keys.extend(args[1::2])
        for pair in kwargs.iteritems():
            keys.append(pair[0])
        return self._traverse_command('zadd', *args, _to_index=keys, _to_deindex=[], **kwargs)

    def zincrby(self, value, amount=1):
        """
        This command update a score of a given value. But it can be a new value
        of the sorted set, so we index it.
        """
        return self._traverse_command('zincrby', value, amount, _to_index=[value], _to_deindex=[])


class SetField(MultiValuesField):
    """
    A field with values stored in a redis set.
    If the indexable argument is set to True on the constructor, all stored
    values will be indexed.
    sadd, srem and spop commands are optimized to index/deindex only needed values
    """

    proxy_getter = "smembers"
    proxy_setter = "sadd"

    _commands = {
        'getters': ('scard', 'sismember', 'smembers', 'srandmember', ),
        'full_modifiers': ('delete', 'sadd', 'srem', ),
        'partial_modifiers': ('spop', ),
    }

    _commands_to_proxy = {
        'sadd': '_add',
        'srem': '_rem',
        'spop': '_pop',
    }


class ListField(MultiValuesField):
    """
    A field with values stored in a list.
    If the indexable argument is set to True on the constructor, all stored
    values will be indexed (one entry in the index for each value even if the
    value is stored many times in the list). But when using ltrim, all content
    will be deindexed and then reindexed as we have no way no know which values
    are removed. So use it carefuly. On the contrary, linsert, *pop, *push*,
    lset are optimized to only index/deindex updated values. lrem is optimized
    only if the "count" attribute is set to 0
    """

    proxy_getter = "lmembers"
    proxy_setter = "lpush"

    _commands = {
        'getters': ('lindex', 'llen', 'lrange', ),
        'full_modifiers': ('delete', 'linsert', 'lpop', 'lpush', 'lpushx', 'lrem', 'rpop', 'rpush', 'rpushx', ),
        'partial_modifiers': ('lset', 'ltrim', ),
    }

    _commands_to_proxy = {
        'lpop': '_pop',
        'rpop': '_pop',
        'lpush': '_add',
        'rpush': '_add',
        'lpushx': '_pushx',
        'rpushx': '_pushx',
    }

    def lmembers(self):
        """
        Used as a proxy_getter to get all values stored in the field.
        """
        return self.lrange(0, -1)

    def linsert(self, where, refvalue, value):
        return self._traverse_command('linsert', where, refvalue, value, _to_index=[value], _to_deindex=[])

    def _pushx(self, command, *args, **kwargs):
        """
        Helper for lpushx and rpushx, that only index the new values if the list
        existed when the command was called
        """
        result = (args, kwargs, {'_to_index': [], '_to_deindex': []})

        if self.indexable:

            def index_args(command_result):
                if command_result:
                    self.index(args)
                return command_result

            result[2]['_post_callback'] = index_args

        return result

    def lrem(self, count, value):
        """
        If count is 0, we remove all elements equal to value, so we know we have
        nothing to index, and this value to deindex. In other case, we don't
        know how much elements will remain in the list, so we have to do a full
        deindex/reindex. So do it carefuly.
        """
        to_index = to_deindex = None
        if not count:
            to_index = []
            to_deindex = [value]
        return self._traverse_command('lrem', count, value, _to_index=to_index, _to_deindex=to_deindex)

    def lset(self, index, value):
        """
        Before setting the new value, get the previous one to deindex it. Then
        call the command and index the new value, if exists
        TODO: Need transaction
        """
        to_deindex = []
        old_value = self.lindex(index)
        if old_value is not None:
            to_deindex = [old_value]
        return self._traverse_command('lset', index, value, _to_index=[value], _to_deindex=to_deindex)


class HashableField(RedisField):
    """Field stored in the parent object hash."""

    proxy_getter = "hget"
    proxy_setter = "hset"

    _commands = {
        'getters': ('hget', ),
        'full_modifiers': ('hdel', 'hset', 'hsetnx', ),
        'partial_modifiers': ('hincrby', 'hincrbyfloat', ),
    }

    _commands_to_proxy = {
        'hset': '_set',
    }

    @property
    def key(self):
        return self._instance.key

    @property
    def sort_wildcard(self):
        return "%s->%s" % (self._model.sort_wildcard(), self.name)

    def _traverse_command(self, name, *args, **kwargs):
        """Add key AND the hash field to the args, and call the Redis command."""
        args = list(args)
        args.insert(0, self.name)
        return super(HashableField, self)._traverse_command(name, *args, **kwargs)

    def delete(self):
        """
        Delete the field from redis, only the hash entry
        """
        return self._traverse_command('hdel', _to_index=[])
    hdel = delete

    def hexists(self):
        """
        Call the hexists command to check if the redis hash key exists for the
        current field
        """
        try:
            key = self.key
        except DoesNotExist:
            """
            If the object doesn't exists anymore, its PK is deleted, so the
            "self.key" call will raise a DoesNotExist exception. We catch it
            to return False, as the field doesn't exists too.
            """
            return False
        else:
            return self.connection.hexists(key, self.name)
    exists = hexists

    def _set(self, command, *args, **kwargs):
        """
        Helper for commands that only set a value to the field.
        The value is either in the kwargs, or as the second argument of the args
        (the first one is the hash entry)
        """
        value = kwargs.get('value', args[1])
        return (args, kwargs, {'_to_index': [value], '_to_deindex': None})


class PKField(RedisField):
    """
    This type of field is used as a primary key.
    There must be one, and only one instance of this field (or a subclass) on a
    model.
    If no PKField is defined on a model, an AutoPKField is automatically added.
    A PKField has no auto-increment, a pk must be passed to constructor.
    """

    # Use only a simple getter and setter. We take all control on the setter.
    proxy_getter = "get"
    proxy_setter = "set"

    _commands = {
        'getters': ('get',),
        'full_modifiers': ('set',),
        'partial_modifiers': (),
    }

    name = 'pk'  # Default name ok the pk, can be changed by declaring a new PKField
    indexable = False  # Not an `indexable` field...
    unique = True  # ... but `unique` can be usefull in loops
    _auto_increment = False  # False for PKField, True for AutoPKField
    _auto_added = False  # True only if automatically added by limpyd
    _set = False  # True when set for the first (and unique) time

    _copy_conf = copy(RedisField._copy_conf)
    _copy_conf['attrs'] += ['_auto_increment', '_auto_added']

    def normalize(self, value):
        """
        Simple method to always have the same kind of value
        It can be overriden by converting to int
        """
        return str(value)

    def get_new(self, value):
        """
        Validate that a given new pk to set is always set, and return it.
        The returned value should be normalized, and will be used without check.
        """
        if value is None:
            raise ValueError('The pk for %s is not "auto-increment", you must fill it' % \
                            self._model._name)
        value = self.normalize(value)

        # Check that this pk does not already exist
        if self.exists(value):
            raise UniquenessError('PKField %s already exists for model %s)' % (value, self._instance.__class__))

        return value

    @property
    def collection_key(self):
        """
        Property that return the name of the key in Redis where are stored
        all the exinsting pk for the model hosting this PKField
        """
        return '%s:collection' % self._model._name

    def exists(self, value=None):
        """
        Return True if the given pk value exists for the given class.
        If no value is given, we use the value of the current field, which
        is the value of the "_pk" attribute of its instance.
        """
        try:
            if not value:
                value = self.get()
        except AttributeError:
            # If the instance is deleted, the _pk attribute doesn't exist
            # anymore. So we catch the AttributeError to return False (this pk
            # field doesn't exist anymore) in this specific case
            return False
        else:
            return self.connection.sismember(self.collection_key, value)

    def collection(self):
        """
        Return all available primary keys for the given class
        """
        return self.connection.smembers(self.collection_key)

    def set(self, value):
        """
        Override the default setter to check uniqueness, deny updating, and add
        the new pk to the model's collection.
        The value is not saved as a field in redis, because we don't need this.
        On an instance, we have the _pk attribute with the pk value, and when
        we ask for a collection, we get somes pks which can be used to instanciate
        new objects (holding the pk value in _pk)
        """
        # Deny updating of an already set pk
        if self._set:
            raise ValueError('A primary key cannot be updated')

        # Validate and return the value to be used as a pk
        value = self.get_new(value)

        # Tell the model the pk is now set
        self._instance._pk = value
        self._set = True

        # We have a new pk, so add it to the collection
        log.debug("Adding %s in %s collection" % (value, self._model._name))
        self.connection.sadd(self.collection_key, value)

        # Finally return 1 as we did a real redis call to the set command
        return 1

    def get(self):
        """
        We do not call the default getter as we have the value cached in the
        instance in its _pk attribute
        """
        return self.normalize(self._instance._pk)

    def delete(self):
        raise ImplementationError('PKField cannot be deleted directly.')


class AutoPKField(PKField):
    """
    A subclass of PKField that implement auto-increment. Models with an
    AutoPKField cannot pass pk to constructors, they are always set by
    incrementing the last pk used
    """
    _auto_increment = True

    def get_new(self, value):
        """
        Validate that a given new pk to set is always set to None, then return
        a new pk
        """
        if value is not None:
            raise ValueError('The pk for %s is "auto-increment", you must not fill it' % \
                            self._model._name)
        key = self._instance.make_key(self._model._name, 'max_pk')
<<<<<<< HEAD
        return self.connection.incr(key)


class FieldLock(Lock):
    """
    This subclass of the Lock object is used to add a lock on the field. It will
    be used on write operations to block writes for other instances on this
    field, during all operations needed to do a deindex+write+index.
    Only one lock is done on a specific field for a specific model. If during
    lock, another one is asked in the same thread, we assume that it's a
    operation that must be done during the main lock and we don't wait for
    relase.
    """

    def __init__(self, field, timeout=5, sleep=0.1):
        """
        Save the field and create a real lock,, using the correct connection
        and a computed lock key based on the names of the field and its model.
        """
        self.field = field
        self.dummy_lock = False
        super(FieldLock, self).__init__(
            redis = field._model.get_connection(),
            name = make_key(field._model._name, 'lock-for-update', field.name),
            timeout = timeout,
            sleep = sleep,
        )

    def _get_already_locked_by_model(self):
        """
        A lock is self_locked if already set for the current field+model on the current
        thread.
        """
        return self.field._model._is_field_locked(self.field)

    def _set_already_locked_by_model(self, value):
        if value:
            self.field._model._mark_field_as_locked(self.field)
        else:
            self.field._model._unmark_field_as_locked(self.field)

    already_locked_by_model = property(_get_already_locked_by_model, _set_already_locked_by_model)

    def acquire(self, *args, **kwargs):
        """
        Really acquire the lock only if it's not a dummy one. Then save the
        dummy status.
        """
        if not self.field.lockable:
            return
        if self.already_locked_by_model:
            self.dummy_lock = True
            return
        self.already_locked_by_model = True
        super(FieldLock, self).acquire(*args, **kwargs)

    def release(self, *args, **kwargs):
        """
        Really release the lock only if it's not a dummy one. Then save the
        dummy status.
        """
        if not self.field.lockable:
            return
        if self.dummy_lock:
            return
        super(FieldLock, self).release(*args, **kwargs)
        self.already_locked_by_model = self.dummy_lock = False

    def __exit__(self, *args, **kwargs):
        """
        Ensure that a not-dummy lock is set as dummy when exiting.
        """
        super(FieldLock, self).__exit__(*args, **kwargs)
        if not self.field.lockable:
            return
        if not self.dummy_lock:
            self.already_locked_by_model = self.dummy_lock = False
=======
        return self.normalize(self.connection.incr(key))
>>>>>>> 1ee97c69
<|MERGE_RESOLUTION|>--- conflicted
+++ resolved
@@ -321,7 +321,20 @@
         else:
             return self.connection.exists(key)
 
-<<<<<<< HEAD
+    def _attach_to_model(self, model):
+        """
+        Attach the current field to a model. Can be overriden to do something
+        when a model is set
+        """
+        self._model = model
+
+    def _attach_to_instance(self, instance):
+        """
+        Attach the current field to an instance of a model. Can be overriden to
+        do something when an instance is set
+        """
+        self._instance = instance
+
     def _traverse_command(self, name, *args, **kwargs):
         """
         In addition to the default _traverse_command, we manage indexes.
@@ -347,22 +360,6 @@
             command = getattr(self, self._commands_to_proxy[name])
             (args, kwargs, new_params) = command(name, *args, **kwargs)
             params = dict((key, new_params.get(key, params[key])) for key in available_params)
-=======
-    def _attach_to_model(self, model):
-        """
-        Attach the current field to a model. Can be overriden to do something
-        when a model is set
-        """
-        self._model = model
-
-    def _attach_to_instance(self, instance):
-        """
-        Attach the current field to an instance of a model. Can be overriden to
-        do something when an instance is set
-        """
-        self._instance = instance
-
->>>>>>> 1ee97c69
 
         # we have many commands to handle for only one asked, do it while
         # blocking all others write access to the current model, using a lock on
@@ -406,7 +403,6 @@
         return result
 
     def index_value(self, value):
-<<<<<<< HEAD
         """
         index a specific value for this field.
         Has traverse_commande is blind, and can't infer the final value from
@@ -416,16 +412,6 @@
         We should try a better algo because we can lose data if the
         UniquenessError is raised.
         """
-=======
-        # Has traverse_commande is blind, and can't infer the final value from
-        # commands like ``append`` or ``setrange``, we let the command process
-        # then check the result, and raise before modifying the indexes if the
-        # value was not unique, and then remove the key
-        # We should try a better algo (we lose the previous value here by doing
-        # that this way)
-        if value:
-            value = value.decode('utf-8')  # FIXME centralize utf-8 handling?
->>>>>>> 1ee97c69
         key = self.index_key(value)
         if self.unique:
             # Lets check if the index key already exist for another instance
@@ -944,8 +930,7 @@
             raise ValueError('The pk for %s is "auto-increment", you must not fill it' % \
                             self._model._name)
         key = self._instance.make_key(self._model._name, 'max_pk')
-<<<<<<< HEAD
-        return self.connection.incr(key)
+        return self.normalize(self.connection.incr(key))
 
 
 class FieldLock(Lock):
@@ -1021,7 +1006,4 @@
         if not self.field.lockable:
             return
         if not self.dummy_lock:
-            self.already_locked_by_model = self.dummy_lock = False
-=======
-        return self.normalize(self.connection.incr(key))
->>>>>>> 1ee97c69
+            self.already_locked_by_model = self.dummy_lock = False