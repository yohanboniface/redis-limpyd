--- conflicted
+++ resolved
@@ -470,15 +470,11 @@
         """
         Handle field index process.
         """
-<<<<<<< HEAD
-        return [self.proxy_get(_direct=True)]
-=======
         if self.indexable:
             if value is None:
-                value = self.proxy_get()
+                value = self.proxy_get(_direct=True)
             key = self.index_key(value)
             self.add_index(key)
->>>>>>> 894c4f43
 
     def remove_index(self, key):
         self.connection.srem(key, self._instance.get_pk())
@@ -490,7 +486,7 @@
         """
         if self.indexable:
             if value is None:
-                value = self.proxy_get()
+                value = self.proxy_get(_direct=True)
             key = self.index_key(value)
             self.remove_index(key)
 
@@ -558,7 +554,7 @@
         Helper for commands that only set a value to the field.
         """
         if self.indexable:
-            current = self.proxy_get()
+            current = self.proxy_get(_direct=True)
             if current != value:
                 self.deindex(current)
             self.index(value)
@@ -609,15 +605,6 @@
     are defined.
     """
 
-<<<<<<< HEAD
-    def values_for_indexing(self):
-        """
-        Return all values in the field for (de)indexing
-        """
-        return self.proxy_get(_direct=True)
-
-=======
->>>>>>> 894c4f43
     def _add(self, command, *args, **kwargs):
         """
         Shortcut for commands that only add values to the field.
@@ -651,7 +638,7 @@
         """
         if self.indexable:
             if values is None:
-                values = self.proxy_get()
+                values = self.proxy_get(_direct=True)
             for value in values:
                 key = self.index_key(value)
                 self.add_index(key)
@@ -662,7 +649,7 @@
         """
         if self.indexable:
             if not values:
-                values = self.proxy_get()
+                values = self.proxy_get(_direct=True)
             for value in values:
                 key = self.index_key(value)
                 self.remove_index(key)
@@ -696,7 +683,6 @@
         """
         return self.zrange(0, -1)
 
-<<<<<<< HEAD
     def proxy_get(self, _direct=False):
         """
         A helper to easily call the proxy_getter of the field.
@@ -708,10 +694,7 @@
         else:
             return super(SortedSetField, self).proxy_get()
 
-    def zadd(self, *args, **kwargs):
-=======
     def _call_zadd(self, command, *args, **kwargs):
->>>>>>> 894c4f43
         """
         We do the same computation of the zadd method of StrictRedis to keep keys
         to index them (instead of indexing the whole set)
@@ -824,7 +807,6 @@
         """
         return self.lrange(0, -1)
 
-<<<<<<< HEAD
     def proxy_get(self, _direct=False):
         """
         A helper to easily call the proxy_getter of the field.
@@ -836,11 +818,6 @@
         else:
             return super(ListField, self).proxy_get()
 
-    def linsert(self, where, refvalue, value):
-        return self._call_command('linsert', where, refvalue, value, _to_index=[value], _to_deindex=[])
-
-=======
->>>>>>> 894c4f43
     def _pushx(self, command, *args, **kwargs):
         """
         Helper for lpushx and rpushx, that only index the new values if the list
@@ -898,7 +875,7 @@
 
     def _call_hmset(self, command, *args, **kwargs):
         if self.indexable:
-            current = self.proxy_get()
+            current = self.proxy_get(_direct=True)
             _to_deindex = dict((k, current[k]) for k in kwargs.iterkeys() if k in current)
             self.deindex(_to_deindex)
             self.index(kwargs)
@@ -906,7 +883,7 @@
 
     def _call_hset(self, command, key, value):
         if self.indexable:
-            current = self.proxy_get()
+            current = self.proxy_get(_direct=True)
             if value != current.get(key, None):
                 if key in current:
                     self.deindex({key: current[key]})
@@ -915,7 +892,7 @@
 
     def _call_hincrby(self, command, key, amount):
         if self.indexable:
-            current = self.proxy_get()
+            current = self.proxy_get(_direct=True)
             if key in current:
                 self.deindex({key: current[key]})
         result = self._traverse_command(command, key, amount)
@@ -925,7 +902,7 @@
 
     def _call_hdel(self, command, *args):
         if self.indexable:
-            current = self.proxy_get()
+            current = self.proxy_get(_direct=True)
             self.deindex(dict((k, current[k]) for k in args if k in current))
         return self._traverse_command(command, *args)
 
@@ -961,7 +938,7 @@
         """
         if self.indexable:
             if values is None:
-                values = self.proxy_get()
+                values = self.proxy_get(_direct=True)
             for field_name, value in values.iteritems():
                 key = self.index_key(value, field_name)
                 self.add_index(key)
@@ -972,7 +949,7 @@
         """
         if self.indexable:
             if values is None:
-                values = self.proxy_get()
+                values = self.proxy_get(_direct=True)
             for field_name, value in values.iteritems():
                 key = self.index_key(value, field_name)
                 self.remove_index(key)
@@ -1000,7 +977,7 @@
         if _direct:
             return self.connection.hget(self.key, self.name)
         else:
-            return super(HashableField, self).proxy_get()
+            return super(InstanceHashField, self).proxy_get()
 
     @property
     def key(self):
